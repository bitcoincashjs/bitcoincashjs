{
  "name": "bitcore",
  "description": "Bitcoin Library",
  "version": "0.1.11",
  "author": {
    "name": "Stephen Pair",
    "email": "stephen@bitpay.com"
  },
  "contributors": [
    {
      "name": "Stefan Thomas",
      "email": "moon@justmoon.net"
    },
    {
      "name": "Jeff Garzik",
      "email": "jgarzik@bitpay.com"
    },
    {
      "name": "Manuel Araoz",
      "email": "manuelaraoz@gmail.com"
    },
    {
      "name": "Matias Alejo Garcia",
      "email": "ematiu@gmail.com"
    },
    {
      "name": "Ryan X. Charles",
      "email": "ryan@bitpay.com"
    },
    {
      "name": "Gordon Hall",
      "email": "gordon@bitpay.com"
    }
  ],
  "keywords": [
    "bitcoin",
    "btc",
    "satoshi",
    "money",
    "currency",
    "virtual"
  ],
  "main": "bitcore.js",
  "repository": {
    "type": "git",
    "url": "https://github.com/bitpay/bitcore.git"
  },
  "scripts": {
    "test": "mocha test -R spec",
    "coverage": "./node_modules/.bin/istanbul cover ./node_modules/.bin/_mocha -- --reporter spec test",
    "postinstall": "node browser/build.js -a"
  },
  "dependencies": {
    "jssha": "=1.5.0",
    "soop": "=0.1.5",
    "base58-native": "=0.1.3",
    "bindings": "=1.1.1",
    "bufferput": "git://github.com/bitpay/node-bufferput.git",
    "bignum": "=0.6.2",
    "binary": "=0.3.0",
    "step": "=0.0.4",
    "buffers": "=0.1.1",
    "buffertools": "=2.1.2",
    "browserify": "=3.40.0",
    "browser-pack": "=2.0.1",
    "commander": "=2.1.0",
    "browserify-bignum": "git://github.com/maraoz/browserify-bignum.git",
    "browserify-buffertools": "git://github.com/maraoz/browserify-buffertools.git",
<<<<<<< HEAD
    "brfs": "~1.0.0",
    "socks5-client": "~0.3.6",
    "chai": "~1.9.0",
    "uglifyify": "~1.2.3"
=======
    "brfs": "=1.0.0",
    "chai": "=1.9.1",
    "uglifyify": "=1.2.3"
>>>>>>> 387185e6
  },
  "devDependencies": {
    "grunt-contrib-watch": "~0.5.3",
    "grunt-mocha-test": "~0.8.2",
    "grunt-shell": "~0.6.4",
    "grunt-browserify": "~2.0.0",
    "grunt-markdown": "~0.5.0",
    "mocha": ">=1.15.1",
    "brfs": "~1.0.0",
    "async": "~0.2.10",
    "commander": "~2.1.0",
    "browser-pack": "~2.0.1",
    "istanbul": "~0.2.6"
  },
  "testling": {
    "harness": "mocha-bdd",
    "html": "test/index-testling.html",
    "browsers": [
      "ie/6..latest",
      "chrome/22..latest",
      "firefox/16..latest",
      "safari/latest",
      "opera/11.0..latest",
      "iphone/6",
      "ipad/6",
      "android-browser/latest"
    ]
  },
  "license": "MIT",
  "engines": {
    "node": ">=0.10"
  }
}<|MERGE_RESOLUTION|>--- conflicted
+++ resolved
@@ -66,16 +66,11 @@
     "commander": "=2.1.0",
     "browserify-bignum": "git://github.com/maraoz/browserify-bignum.git",
     "browserify-buffertools": "git://github.com/maraoz/browserify-buffertools.git",
-<<<<<<< HEAD
     "brfs": "~1.0.0",
     "socks5-client": "~0.3.6",
-    "chai": "~1.9.0",
-    "uglifyify": "~1.2.3"
-=======
     "brfs": "=1.0.0",
     "chai": "=1.9.1",
     "uglifyify": "=1.2.3"
->>>>>>> 387185e6
   },
   "devDependencies": {
     "grunt-contrib-watch": "~0.5.3",
